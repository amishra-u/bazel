--- conflicted
+++ resolved
@@ -26,10 +26,7 @@
 import com.google.devtools.build.lib.bazel.bzlmod.BazelModuleInspectorValue.AugmentedModule.ResolutionReason;
 import com.google.devtools.build.lib.bazel.bzlmod.BzlmodTestUtil.ModuleBuilder;
 import net.starlark.java.eval.Mutability;
-<<<<<<< HEAD
-=======
 import net.starlark.java.eval.StarlarkInt;
->>>>>>> 5d37dc1e
 import net.starlark.java.eval.StarlarkList;
 import org.junit.Test;
 import org.junit.runner.RunWith;
@@ -297,11 +294,7 @@
         ImmutableMap.of(
             "bbb",
             ArchiveOverride.create(
-<<<<<<< HEAD
-                StarlarkList.of(Mutability.IMMUTABLE,"file://users/user/bbb.zip"),
-=======
                 StarlarkList.of(Mutability.IMMUTABLE, "file://users/user/bbb.zip"),
->>>>>>> 5d37dc1e
                 StarlarkList.empty(),
                 StarlarkList.empty(),
                 "",
